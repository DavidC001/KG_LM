--- conflicted
+++ resolved
@@ -74,14 +74,11 @@
     "Whether to tune the language model"
     tune_kg_encoder: bool = False  
     "Whether to tune the knowledge graph encoder"
-<<<<<<< HEAD
     tune_kg_decoder: bool = False  
     "Whether to tune the knowledge graph decoder"
-=======
-    
+
     bounding_tokens: bool = False
     "Whether to use special bounding tokens around the KG embeddings in the input sequence"
->>>>>>> 94c7f82d
 
     use_lora: bool = True  
     "Whether to use LoRA for training"
@@ -144,16 +141,13 @@
     config.lora_r = model_args.lora_r
     config.lora_alpha = model_args.lora_alpha
     config.lora_target_modules = model_args.lora_target_modules
-<<<<<<< HEAD
     config.use_kg_decoder = model_args.use_kg_decoder
     config.max_nodes = model_args.max_nodes
     config.num_edge_types = model_args.num_edge_types
     config.reconstruction_weight = model_args.reconstruction_weight
     config.structure_weight = model_args.structure_weight
     config.decoder_layers = model_args.decoder_layers
-=======
     config.bounding_tokens = model_args.bounding_tokens
->>>>>>> 94c7f82d
     
     return config
 
@@ -203,6 +197,34 @@
             dead_codebook_threshold=config.dead_codebook_threshold if hasattr(config, "dead_codebook_threshold") else 0.5,
             bounding_tokens=config.bounding_tokens if hasattr(config, "bounding_tokens") else False
         )
+
+        # Initialize the KGDecoder if configured
+        self.kg_decoder = None
+        if hasattr(config, "use_kg_decoder") and config.use_kg_decoder:
+            logging.info("Initializing KG Decoder.")
+            self.kg_decoder = KGDecoder(
+                node_embedding_dim=config.node_embedding_dim,
+                edge_embedding_dim=config.edge_embedding_dim,
+                final_embedding_dim=self.llm_embedding_dim,
+                dropout=config.dropout,
+                num_heads=config.num_heads,
+                decoder_layers=getattr(config, "decoder_layers", 2),
+                max_nodes=getattr(config, "max_nodes", 50),
+                num_edge_types=getattr(config, "num_edge_types", 1000),
+                reconstruction_weight=getattr(config, "reconstruction_weight", 1.0),
+                structure_weight=getattr(config, "structure_weight", 0.1),
+                num_quantizers=config.num_quantizers,
+            )
+            
+            # Share the vector quantizer from encoder to decoder for proper reconstruction
+            if hasattr(self.kg_encoder, 'dir_vq'):
+                self.kg_decoder.set_encoder_vq(self.kg_encoder.dir_vq)
+            
+            # Freeze decoder if configured
+            if not getattr(config, "tune_kg_decoder", False):
+                logging.info("Freezing KG Decoder parameters.")
+                for param in self.kg_decoder.parameters():
+                    param.requires_grad = False
 
         # Initialize the KGDecoder if configured
         self.kg_decoder = None
