--- conflicted
+++ resolved
@@ -75,24 +75,14 @@
             SPECIAL_KG_TOKEN +
             sample['sentence'][end_subject:]
         )
-<<<<<<< HEAD
-        
-        new_chars = len(' <KG_EMBEDDING>')
-        # add to the object boundaries the " <KG_EMBEDDING>" token
-=======
 
         new_chars = len(SPECIAL_KG_TOKEN)
         # add to the object boundaries the SPECIAL_KG_TOKEN token
->>>>>>> 1179fea8
         object_boundaries = sample["object"]['boundaries']
         start_object = object_boundaries[0] + new_chars
         end_object = object_boundaries[1] + new_chars
         
-<<<<<<< HEAD
-        # Insert <KG_EMBEDDING> token after the object
-=======
         # Insert SPECIAL_KG_TOKEN token after the object
->>>>>>> 1179fea8
         sample["object"]['boundaries'] = [start_object, end_object]
 
         result = {
